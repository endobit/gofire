--- conflicted
+++ resolved
@@ -4,14 +4,9 @@
 
 require (
 	github.com/eclipse/paho.mqtt.golang v1.4.2
-<<<<<<< HEAD
-	github.com/rs/zerolog v1.29.0
-	github.com/spf13/cobra v1.6.1
-=======
 	github.com/endobit/clog v0.2.0
 	github.com/spf13/cobra v1.7.0
 	golang.org/x/exp v0.0.0-20230321023759-10a507213a29
->>>>>>> 1c1c8f2e
 	gonum.org/v1/plot v0.12.0
 )
 
@@ -25,16 +20,8 @@
 	github.com/gorilla/websocket v1.5.0 // indirect
 	github.com/inconshreveable/mousetrap v1.1.0 // indirect
 	github.com/spf13/pflag v1.0.5 // indirect
-<<<<<<< HEAD
-	golang.org/x/image v0.5.0 // indirect
-	golang.org/x/net v0.7.0 // indirect
-	golang.org/x/sync v0.1.0 // indirect
-	golang.org/x/sys v0.5.0 // indirect
-	golang.org/x/text v0.7.0 // indirect
-=======
 	golang.org/x/image v0.7.0 // indirect
 	golang.org/x/net v0.9.0 // indirect
 	golang.org/x/sync v0.1.0 // indirect
 	golang.org/x/text v0.9.0 // indirect
->>>>>>> 1c1c8f2e
 )